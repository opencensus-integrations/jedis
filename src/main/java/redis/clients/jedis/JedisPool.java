--- conflicted
+++ resolved
@@ -87,31 +87,13 @@
     return jedis;
   }
 
-<<<<<<< HEAD
   protected void returnBrokenResource(final Jedis resource) {
-=======
-  /**
-   * @deprecated starting from Jedis 3.0 this method won't exist. Resouce cleanup should be done
-   *             using @see {@link redis.clients.jedis.Jedis#close()}
-   */
-  @Deprecated
-  public void returnBrokenResource(final Jedis resource) {
->>>>>>> b42a8619
     if (resource != null) {
       returnBrokenResourceObject(resource);
     }
   }
 
-<<<<<<< HEAD
-   protected void returnResource(final Jedis resource) {
-=======
-  /**
-   * @deprecated starting from Jedis 3.0 this method won't exist. Resouce cleanup should be done
-   *             using @see {@link redis.clients.jedis.Jedis#close()}
-   */
-  @Deprecated
-  public void returnResource(final Jedis resource) {
->>>>>>> b42a8619
+  protected void returnResource(final Jedis resource) {
     if (resource != null) {
       try {
         resource.resetState();
