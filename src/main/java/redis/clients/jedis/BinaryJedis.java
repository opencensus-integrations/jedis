--- conflicted
+++ resolved
@@ -8,7 +8,6 @@
 import redis.clients.jedis.params.sortedset.ZAddParams;
 import redis.clients.jedis.params.sortedset.ZIncrByParams;
 import redis.clients.util.JedisByteHashMap;
-import redis.clients.util.JedisURIHelper;
 import redis.clients.util.SafeEncoder;
 
 import java.io.Closeable;
@@ -3004,7 +3003,7 @@
     return eval(script, toByteArray(keys.size()), getParams(keys, args));
   }
 
-  private byte[][] getParams(List<byte[]> keys, List<byte[]> args) {
+  protected static byte[][] getParamsWithBinary(List<byte[]> keys, List<byte[]> args) {
     final int keyCount = keys.size();
     final int argCount = args.size();
     byte[][] params = new byte[keyCount + argCount][];
@@ -3057,6 +3056,12 @@
   public String scriptFlush() {
     client.scriptFlush();
     return client.getStatusCodeReply();
+  }
+
+  public Long scriptExists(byte[] sha1) {
+    byte[][] a = new byte[1][];
+    a[0] = sha1;
+    return scriptExists(a).get(0);
   }
 
   public List<Long> scriptExists(byte[]... sha1) {
@@ -3406,7 +3411,6 @@
     return BuilderFactory.GEORADIUS_WITH_PARAMS_RESULT.build(client.getObjectMultiBulkReply());
   }
 
-<<<<<<< HEAD
   /**
    * A decorator to implement Set from List. Assume that given List do not contains duplicated
    * values. The resulting set displays the same ordering, concurrency, and performance
@@ -3416,31 +3420,6 @@
    */
   protected static class SetFromList<E> extends AbstractSet<E> {
     private final List<E> list;
-=======
-    /**
-     * Evaluates scripts using the Lua interpreter built into Redis starting
-     * from version 2.6.0.
-     * <p>
-     * 
-     * @return Script result
-     */
-    public Object eval(byte[] script, List<byte[]> keys, List<byte[]> args) {
-	client.setTimeoutInfinite();
-	client.eval(script, toByteArray(keys.size()), getParams(keys, args));
-	return client.getOne();
-    }
-
-    protected static byte[][] getParams(List<byte[]> keys, List<byte[]> args) {
-	int keyCount = keys.size();
-	int argCount = args.size();
-	byte[][] params = new byte[keyCount + args.size()][];
-
-	for (int i = 0; i < keyCount; i++)
-	    params[i] = keys.get(i);
-
-	for (int i = 0; i < argCount; i++)
-	    params[keyCount + i] = args.get(i);
->>>>>>> 3a1b3a21
 
     private SetFromList(List<E> list) {
       if (list == null) {
@@ -3477,20 +3456,8 @@
       return list.iterator();
     }
 
-<<<<<<< HEAD
     public Object[] toArray() {
       return list.toArray();
-=======
-    public Long scriptExists(byte[] sha1) {
-	byte[][] a = new byte[1][];
-	a[0] = sha1;
-	return scriptExists(a).get(0);
-    }
-    
-    public List<Long> scriptExists(byte[]... sha1) {
-	client.scriptExists(sha1);
-	return client.getIntegerMultiBulkReply();
->>>>>>> 3a1b3a21
     }
 
     public <T> T[] toArray(T[] a) {
