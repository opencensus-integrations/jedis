package redis.clients.jedis;

<<<<<<< HEAD
import org.apache.commons.pool2.impl.GenericObjectPoolConfig;

=======
import java.util.ArrayList;
import java.util.Collections;
import java.util.List;
>>>>>>> e7bc4f5d
import java.util.Set;

import redis.clients.jedis.exceptions.JedisConnectionException;

public class JedisSlotBasedConnectionHandler extends
	JedisClusterConnectionHandler {

<<<<<<< HEAD
    private Jedis currentConnection;

    public JedisSlotBasedConnectionHandler(Set<HostAndPort> nodes,
        final GenericObjectPoolConfig poolConfig) {
	super(nodes, poolConfig);
=======
    public JedisSlotBasedConnectionHandler(Set<HostAndPort> nodes) {
	super(nodes);
>>>>>>> e7bc4f5d
    }

    public Jedis getConnection() {
	// In antirez's redis-rb-cluster implementation,
	// getRandomConnection always return valid connection (able to ping-pong)
	// or exception if all connections are invalid
	
	List<JedisPool> pools = getShuffledNodesPool();
	
	for (JedisPool pool : pools) {
	    Jedis jedis = null;
	    try {
		jedis = pool.getResource();
		
		if (jedis == null) {
		    continue;
		}
		    
		String result = jedis.ping();
		
		if (result.equalsIgnoreCase("pong"))
		    return jedis;

		pool.returnBrokenResource(jedis);
	    } catch (JedisConnectionException ex) {
		if (jedis != null) {
		    pool.returnBrokenResource(jedis);
		}
	    }
	}
	
	throw new JedisConnectionException("no reachable node in cluster");
    }

    @Override
    public void assignSlotToNode(int slot, HostAndPort targetNode) {
	super.assignSlotToNode(slot, targetNode);
    }

    @Override
    public Jedis getConnectionFromSlot(int slot) {
	JedisPool connectionPool = slots.get(slot);
	if (connectionPool != null) {
	    // It can't guaranteed to get valid connection because of node assignment
	    return connectionPool.getResource();
	} else {
	    return getConnection();
	}
    }
    
    private List<JedisPool> getShuffledNodesPool() {
	List<JedisPool> pools = new ArrayList<JedisPool>();
	pools.addAll(nodes.values());
	Collections.shuffle(pools);
	return pools;
    }

}<|MERGE_RESOLUTION|>--- conflicted
+++ resolved
@@ -1,30 +1,19 @@
 package redis.clients.jedis;
 
-<<<<<<< HEAD
+import redis.clients.jedis.exceptions.JedisConnectionException;
 import org.apache.commons.pool2.impl.GenericObjectPoolConfig;
 
-=======
 import java.util.ArrayList;
 import java.util.Collections;
 import java.util.List;
->>>>>>> e7bc4f5d
 import java.util.Set;
-
-import redis.clients.jedis.exceptions.JedisConnectionException;
 
 public class JedisSlotBasedConnectionHandler extends
 	JedisClusterConnectionHandler {
 
-<<<<<<< HEAD
-    private Jedis currentConnection;
-
     public JedisSlotBasedConnectionHandler(Set<HostAndPort> nodes,
         final GenericObjectPoolConfig poolConfig) {
 	super(nodes, poolConfig);
-=======
-    public JedisSlotBasedConnectionHandler(Set<HostAndPort> nodes) {
-	super(nodes);
->>>>>>> e7bc4f5d
     }
 
     public Jedis getConnection() {
