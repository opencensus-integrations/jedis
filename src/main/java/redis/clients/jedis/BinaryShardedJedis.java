package redis.clients.jedis;

import redis.clients.jedis.BinaryClient.LIST_POSITION;
import redis.clients.util.Hashing;
import redis.clients.util.Sharded;

import java.io.IOException;
import java.util.ArrayList;
import java.util.Collection;
import java.util.List;
import java.util.Map;
import java.util.Set;
import java.util.regex.Pattern;

public class BinaryShardedJedis extends Sharded<Jedis, JedisShardInfo>
        implements BinaryJedisCommands {
    public BinaryShardedJedis(List<JedisShardInfo> shards) {
        super(shards);
    }

    public BinaryShardedJedis(List<JedisShardInfo> shards, Hashing algo) {
        super(shards, algo);
    }

    public BinaryShardedJedis(List<JedisShardInfo> shards, Pattern keyTagPattern) {
        super(shards, keyTagPattern);
    }

    public BinaryShardedJedis(List<JedisShardInfo> shards, Hashing algo,
            Pattern keyTagPattern) {
        super(shards, algo, keyTagPattern);
    }

    public void disconnect() throws IOException {
        for (Jedis jedis : getAllShards()) {
            jedis.disconnect();
        }
    }

    protected Jedis create(JedisShardInfo shard) {
        return new Jedis(shard);
    }

    public String set(byte[] key, byte[] value) {
        Jedis j = getShard(key);
        return j.set(key, value);
    }

    public byte[] get(byte[] key) {
        Jedis j = getShard(key);
        return j.get(key);
    }

    public Boolean exists(byte[] key) {
        Jedis j = getShard(key);
        return j.exists(key);
    }

    public String type(byte[] key) {
        Jedis j = getShard(key);
        return j.type(key);
    }

    public Long expire(byte[] key, int seconds) {
        Jedis j = getShard(key);
        return j.expire(key, seconds);
    }

    public Long expireAt(byte[] key, long unixTime) {
        Jedis j = getShard(key);
        return j.expireAt(key, unixTime);
    }

    public Long ttl(byte[] key) {
        Jedis j = getShard(key);
        return j.ttl(key);
    }

    public byte[] getSet(byte[] key, byte[] value) {
        Jedis j = getShard(key);
        return j.getSet(key, value);
    }

    public Long setnx(byte[] key, byte[] value) {
        Jedis j = getShard(key);
        return j.setnx(key, value);
    }

    public String setex(byte[] key, int seconds, byte[] value) {
        Jedis j = getShard(key);
        return j.setex(key, seconds, value);
    }

    public Long decrBy(byte[] key, long integer) {
        Jedis j = getShard(key);
        return j.decrBy(key, integer);
    }

    public Long decr(byte[] key) {
        Jedis j = getShard(key);
        return j.decr(key);
    }

    public Long incrBy(byte[] key, long integer) {
        Jedis j = getShard(key);
        return j.incrBy(key, integer);
    }

    public Long incr(byte[] key) {
        Jedis j = getShard(key);
        return j.incr(key);
    }

    public Long append(byte[] key, byte[] value) {
        Jedis j = getShard(key);
        return j.append(key, value);
    }

    public byte[] substr(byte[] key, int start, int end) {
        Jedis j = getShard(key);
        return j.substr(key, start, end);
    }

    public Long hset(byte[] key, byte[] field, byte[] value) {
        Jedis j = getShard(key);
        return j.hset(key, field, value);
    }

    public byte[] hget(byte[] key, byte[] field) {
        Jedis j = getShard(key);
        return j.hget(key, field);
    }

    public Long hsetnx(byte[] key, byte[] field, byte[] value) {
        Jedis j = getShard(key);
        return j.hsetnx(key, field, value);
    }

    public String hmset(byte[] key, Map<byte[], byte[]> hash) {
        Jedis j = getShard(key);
        return j.hmset(key, hash);
    }

    public List<byte[]> hmget(byte[] key, byte[]... fields) {
        Jedis j = getShard(key);
        return j.hmget(key, fields);
    }

    public Long hincrBy(byte[] key, byte[] field, long value) {
        Jedis j = getShard(key);
        return j.hincrBy(key, field, value);
    }

    public Boolean hexists(byte[] key, byte[] field) {
        Jedis j = getShard(key);
        return j.hexists(key, field);
    }

    public Long hdel(byte[] key, byte[]... fields) {
        Jedis j = getShard(key);
        return j.hdel(key, fields);
    }

    public Long hlen(byte[] key) {
        Jedis j = getShard(key);
        return j.hlen(key);
    }

    public Set<byte[]> hkeys(byte[] key) {
        Jedis j = getShard(key);
        return j.hkeys(key);
    }

    public Collection<byte[]> hvals(byte[] key) {
        Jedis j = getShard(key);
        return j.hvals(key);
    }

    public Map<byte[], byte[]> hgetAll(byte[] key) {
        Jedis j = getShard(key);
        return j.hgetAll(key);
    }

<<<<<<< HEAD
    public Long rpush(byte[] key, byte[]... string) {
=======
    public Long rpush(byte[] key, byte[]... strings) {
>>>>>>> dd88c51d
        Jedis j = getShard(key);
        return j.rpush(key, strings);
    }

<<<<<<< HEAD
    public Long lpush(byte[] key, byte[]... string) {
=======
    public Long lpush(byte[] key, byte[]... strings) {
>>>>>>> dd88c51d
        Jedis j = getShard(key);
        return j.lpush(key, strings);
    }

    public Long llen(byte[] key) {
        Jedis j = getShard(key);
        return j.llen(key);
    }

    public List<byte[]> lrange(byte[] key, int start, int end) {
        Jedis j = getShard(key);
        return j.lrange(key, start, end);
    }

    public String ltrim(byte[] key, int start, int end) {
        Jedis j = getShard(key);
        return j.ltrim(key, start, end);
    }

    public byte[] lindex(byte[] key, int index) {
        Jedis j = getShard(key);
        return j.lindex(key, index);
    }

    public String lset(byte[] key, int index, byte[] value) {
        Jedis j = getShard(key);
        return j.lset(key, index, value);
    }

    public Long lrem(byte[] key, int count, byte[] value) {
        Jedis j = getShard(key);
        return j.lrem(key, count, value);
    }

    public byte[] lpop(byte[] key) {
        Jedis j = getShard(key);
        return j.lpop(key);
    }

    public byte[] rpop(byte[] key) {
        Jedis j = getShard(key);
        return j.rpop(key);
    }

    public Long sadd(byte[] key, byte[]... members) {
        Jedis j = getShard(key);
        return j.sadd(key, members);
    }

    public Set<byte[]> smembers(byte[] key) {
        Jedis j = getShard(key);
        return j.smembers(key);
    }

    public Long srem(byte[] key, byte[]... members) {
        Jedis j = getShard(key);
        return j.srem(key, members);
    }

    public byte[] spop(byte[] key) {
        Jedis j = getShard(key);
        return j.spop(key);
    }

    public Long scard(byte[] key) {
        Jedis j = getShard(key);
        return j.scard(key);
    }

    public Boolean sismember(byte[] key, byte[] member) {
        Jedis j = getShard(key);
        return j.sismember(key, member);
    }

    public byte[] srandmember(byte[] key) {
        Jedis j = getShard(key);
        return j.srandmember(key);
    }

    public Long zadd(byte[] key, double score, byte[] member) {
        Jedis j = getShard(key);
        return j.zadd(key, score, member);
    }
    
    public Long zadd(byte[] key, Map<Double,byte[]> scoreMembers) {
        Jedis j = getShard(key);
        return j.zadd(key, scoreMembers);
    }

    public Set<byte[]> zrange(byte[] key, int start, int end) {
        Jedis j = getShard(key);
        return j.zrange(key, start, end);
    }

    public Long zrem(byte[] key, byte[]... members) {
        Jedis j = getShard(key);
        return j.zrem(key, members);
    }

    public Double zincrby(byte[] key, double score, byte[] member) {
        Jedis j = getShard(key);
        return j.zincrby(key, score, member);
    }

    public Long zrank(byte[] key, byte[] member) {
        Jedis j = getShard(key);
        return j.zrank(key, member);
    }

    public Long zrevrank(byte[] key, byte[] member) {
        Jedis j = getShard(key);
        return j.zrevrank(key, member);
    }

    public Set<byte[]> zrevrange(byte[] key, int start, int end) {
        Jedis j = getShard(key);
        return j.zrevrange(key, start, end);
    }

    public Set<Tuple> zrangeWithScores(byte[] key, int start, int end) {
        Jedis j = getShard(key);
        return j.zrangeWithScores(key, start, end);
    }

    public Set<Tuple> zrevrangeWithScores(byte[] key, int start, int end) {
        Jedis j = getShard(key);
        return j.zrevrangeWithScores(key, start, end);
    }

    public Long zcard(byte[] key) {
        Jedis j = getShard(key);
        return j.zcard(key);
    }

    public Double zscore(byte[] key, byte[] member) {
        Jedis j = getShard(key);
        return j.zscore(key, member);
    }

    public List<byte[]> sort(byte[] key) {
        Jedis j = getShard(key);
        return j.sort(key);
    }

    public List<byte[]> sort(byte[] key, SortingParams sortingParameters) {
        Jedis j = getShard(key);
        return j.sort(key, sortingParameters);
    }

    public Long zcount(byte[] key, double min, double max) {
        Jedis j = getShard(key);
        return j.zcount(key, min, max);
    }

    public Set<byte[]> zrangeByScore(byte[] key, double min, double max) {
        Jedis j = getShard(key);
        return j.zrangeByScore(key, min, max);
    }

    public Set<byte[]> zrangeByScore(byte[] key, double min, double max,
            int offset, int count) {
        Jedis j = getShard(key);
        return j.zrangeByScore(key, min, max, offset, count);
    }

    public Set<Tuple> zrangeByScoreWithScores(byte[] key, double min, double max) {
        Jedis j = getShard(key);
        return j.zrangeByScoreWithScores(key, min, max);
    }

    public Set<Tuple> zrangeByScoreWithScores(byte[] key, double min,
            double max, int offset, int count) {
        Jedis j = getShard(key);
        return j.zrangeByScoreWithScores(key, min, max, offset, count);
    }

    public Set<byte[]> zrevrangeByScore(byte[] key, double max, double min) {
        Jedis j = getShard(key);
        return j.zrevrangeByScore(key, max, min);
    }

    public Set<byte[]> zrevrangeByScore(byte[] key, double max, double min,
            int offset, int count) {
        Jedis j = getShard(key);
        return j.zrevrangeByScore(key, max, min, offset, count);
    }

    public Set<Tuple> zrevrangeByScoreWithScores(byte[] key, double max, double min) {
        Jedis j = getShard(key);
        return j.zrevrangeByScoreWithScores(key, max, min);
    }

    public Set<Tuple> zrevrangeByScoreWithScores(byte[] key, double max,
            double min, int offset, int count) {
        Jedis j = getShard(key);
        return j.zrevrangeByScoreWithScores(key, max, min, offset, count);
    }

    public Long zremrangeByRank(byte[] key, int start, int end) {
        Jedis j = getShard(key);
        return j.zremrangeByRank(key, start, end);
    }

    public Long zremrangeByScore(byte[] key, double start, double end) {
        Jedis j = getShard(key);
        return j.zremrangeByScore(key, start, end);
    }

    public Long linsert(byte[] key, LIST_POSITION where, byte[] pivot,
            byte[] value) {
        Jedis j = getShard(key);
        return j.linsert(key, where, pivot, value);
    }

    @Deprecated
    public List<Object> pipelined(ShardedJedisPipeline shardedJedisPipeline) {
        shardedJedisPipeline.setShardedJedis(this);
        shardedJedisPipeline.execute();
        return shardedJedisPipeline.getResults();
    }

    public ShardedJedisPipeline pipelined() {
        ShardedJedisPipeline pipeline = new ShardedJedisPipeline();
        pipeline.setShardedJedis(this);
        return pipeline;
    }
}<|MERGE_RESOLUTION|>--- conflicted
+++ resolved
@@ -1,424 +1,416 @@
 package redis.clients.jedis;
 
-import redis.clients.jedis.BinaryClient.LIST_POSITION;
-import redis.clients.util.Hashing;
-import redis.clients.util.Sharded;
-
 import java.io.IOException;
-import java.util.ArrayList;
 import java.util.Collection;
 import java.util.List;
 import java.util.Map;
 import java.util.Set;
 import java.util.regex.Pattern;
 
+import redis.clients.jedis.BinaryClient.LIST_POSITION;
+import redis.clients.util.Hashing;
+import redis.clients.util.Sharded;
+
 public class BinaryShardedJedis extends Sharded<Jedis, JedisShardInfo>
-        implements BinaryJedisCommands {
+	implements BinaryJedisCommands {
     public BinaryShardedJedis(List<JedisShardInfo> shards) {
-        super(shards);
+	super(shards);
     }
 
     public BinaryShardedJedis(List<JedisShardInfo> shards, Hashing algo) {
-        super(shards, algo);
+	super(shards, algo);
     }
 
     public BinaryShardedJedis(List<JedisShardInfo> shards, Pattern keyTagPattern) {
-        super(shards, keyTagPattern);
+	super(shards, keyTagPattern);
     }
 
     public BinaryShardedJedis(List<JedisShardInfo> shards, Hashing algo,
-            Pattern keyTagPattern) {
-        super(shards, algo, keyTagPattern);
+	    Pattern keyTagPattern) {
+	super(shards, algo, keyTagPattern);
     }
 
     public void disconnect() throws IOException {
-        for (Jedis jedis : getAllShards()) {
-            jedis.disconnect();
-        }
+	for (Jedis jedis : getAllShards()) {
+	    jedis.disconnect();
+	}
     }
 
     protected Jedis create(JedisShardInfo shard) {
-        return new Jedis(shard);
+	return new Jedis(shard);
     }
 
     public String set(byte[] key, byte[] value) {
-        Jedis j = getShard(key);
-        return j.set(key, value);
+	Jedis j = getShard(key);
+	return j.set(key, value);
     }
 
     public byte[] get(byte[] key) {
-        Jedis j = getShard(key);
-        return j.get(key);
+	Jedis j = getShard(key);
+	return j.get(key);
     }
 
     public Boolean exists(byte[] key) {
-        Jedis j = getShard(key);
-        return j.exists(key);
+	Jedis j = getShard(key);
+	return j.exists(key);
     }
 
     public String type(byte[] key) {
-        Jedis j = getShard(key);
-        return j.type(key);
+	Jedis j = getShard(key);
+	return j.type(key);
     }
 
     public Long expire(byte[] key, int seconds) {
-        Jedis j = getShard(key);
-        return j.expire(key, seconds);
+	Jedis j = getShard(key);
+	return j.expire(key, seconds);
     }
 
     public Long expireAt(byte[] key, long unixTime) {
-        Jedis j = getShard(key);
-        return j.expireAt(key, unixTime);
+	Jedis j = getShard(key);
+	return j.expireAt(key, unixTime);
     }
 
     public Long ttl(byte[] key) {
-        Jedis j = getShard(key);
-        return j.ttl(key);
+	Jedis j = getShard(key);
+	return j.ttl(key);
     }
 
     public byte[] getSet(byte[] key, byte[] value) {
-        Jedis j = getShard(key);
-        return j.getSet(key, value);
+	Jedis j = getShard(key);
+	return j.getSet(key, value);
     }
 
     public Long setnx(byte[] key, byte[] value) {
-        Jedis j = getShard(key);
-        return j.setnx(key, value);
+	Jedis j = getShard(key);
+	return j.setnx(key, value);
     }
 
     public String setex(byte[] key, int seconds, byte[] value) {
-        Jedis j = getShard(key);
-        return j.setex(key, seconds, value);
+	Jedis j = getShard(key);
+	return j.setex(key, seconds, value);
     }
 
     public Long decrBy(byte[] key, long integer) {
-        Jedis j = getShard(key);
-        return j.decrBy(key, integer);
+	Jedis j = getShard(key);
+	return j.decrBy(key, integer);
     }
 
     public Long decr(byte[] key) {
-        Jedis j = getShard(key);
-        return j.decr(key);
+	Jedis j = getShard(key);
+	return j.decr(key);
     }
 
     public Long incrBy(byte[] key, long integer) {
-        Jedis j = getShard(key);
-        return j.incrBy(key, integer);
+	Jedis j = getShard(key);
+	return j.incrBy(key, integer);
     }
 
     public Long incr(byte[] key) {
-        Jedis j = getShard(key);
-        return j.incr(key);
+	Jedis j = getShard(key);
+	return j.incr(key);
     }
 
     public Long append(byte[] key, byte[] value) {
-        Jedis j = getShard(key);
-        return j.append(key, value);
+	Jedis j = getShard(key);
+	return j.append(key, value);
     }
 
     public byte[] substr(byte[] key, int start, int end) {
-        Jedis j = getShard(key);
-        return j.substr(key, start, end);
+	Jedis j = getShard(key);
+	return j.substr(key, start, end);
     }
 
     public Long hset(byte[] key, byte[] field, byte[] value) {
-        Jedis j = getShard(key);
-        return j.hset(key, field, value);
+	Jedis j = getShard(key);
+	return j.hset(key, field, value);
     }
 
     public byte[] hget(byte[] key, byte[] field) {
-        Jedis j = getShard(key);
-        return j.hget(key, field);
+	Jedis j = getShard(key);
+	return j.hget(key, field);
     }
 
     public Long hsetnx(byte[] key, byte[] field, byte[] value) {
-        Jedis j = getShard(key);
-        return j.hsetnx(key, field, value);
+	Jedis j = getShard(key);
+	return j.hsetnx(key, field, value);
     }
 
     public String hmset(byte[] key, Map<byte[], byte[]> hash) {
-        Jedis j = getShard(key);
-        return j.hmset(key, hash);
+	Jedis j = getShard(key);
+	return j.hmset(key, hash);
     }
 
     public List<byte[]> hmget(byte[] key, byte[]... fields) {
-        Jedis j = getShard(key);
-        return j.hmget(key, fields);
+	Jedis j = getShard(key);
+	return j.hmget(key, fields);
     }
 
     public Long hincrBy(byte[] key, byte[] field, long value) {
-        Jedis j = getShard(key);
-        return j.hincrBy(key, field, value);
+	Jedis j = getShard(key);
+	return j.hincrBy(key, field, value);
     }
 
     public Boolean hexists(byte[] key, byte[] field) {
-        Jedis j = getShard(key);
-        return j.hexists(key, field);
+	Jedis j = getShard(key);
+	return j.hexists(key, field);
     }
 
     public Long hdel(byte[] key, byte[]... fields) {
-        Jedis j = getShard(key);
-        return j.hdel(key, fields);
+	Jedis j = getShard(key);
+	return j.hdel(key, fields);
     }
 
     public Long hlen(byte[] key) {
-        Jedis j = getShard(key);
-        return j.hlen(key);
+	Jedis j = getShard(key);
+	return j.hlen(key);
     }
 
     public Set<byte[]> hkeys(byte[] key) {
-        Jedis j = getShard(key);
-        return j.hkeys(key);
+	Jedis j = getShard(key);
+	return j.hkeys(key);
     }
 
     public Collection<byte[]> hvals(byte[] key) {
-        Jedis j = getShard(key);
-        return j.hvals(key);
+	Jedis j = getShard(key);
+	return j.hvals(key);
     }
 
     public Map<byte[], byte[]> hgetAll(byte[] key) {
-        Jedis j = getShard(key);
-        return j.hgetAll(key);
-    }
-
-<<<<<<< HEAD
-    public Long rpush(byte[] key, byte[]... string) {
-=======
+	Jedis j = getShard(key);
+	return j.hgetAll(key);
+    }
+
     public Long rpush(byte[] key, byte[]... strings) {
->>>>>>> dd88c51d
-        Jedis j = getShard(key);
-        return j.rpush(key, strings);
-    }
-
-<<<<<<< HEAD
-    public Long lpush(byte[] key, byte[]... string) {
-=======
+	Jedis j = getShard(key);
+	return j.rpush(key, strings);
+    }
+
     public Long lpush(byte[] key, byte[]... strings) {
->>>>>>> dd88c51d
-        Jedis j = getShard(key);
-        return j.lpush(key, strings);
+	Jedis j = getShard(key);
+	return j.lpush(key, strings);
     }
 
     public Long llen(byte[] key) {
-        Jedis j = getShard(key);
-        return j.llen(key);
+	Jedis j = getShard(key);
+	return j.llen(key);
     }
 
     public List<byte[]> lrange(byte[] key, int start, int end) {
-        Jedis j = getShard(key);
-        return j.lrange(key, start, end);
+	Jedis j = getShard(key);
+	return j.lrange(key, start, end);
     }
 
     public String ltrim(byte[] key, int start, int end) {
-        Jedis j = getShard(key);
-        return j.ltrim(key, start, end);
+	Jedis j = getShard(key);
+	return j.ltrim(key, start, end);
     }
 
     public byte[] lindex(byte[] key, int index) {
-        Jedis j = getShard(key);
-        return j.lindex(key, index);
+	Jedis j = getShard(key);
+	return j.lindex(key, index);
     }
 
     public String lset(byte[] key, int index, byte[] value) {
-        Jedis j = getShard(key);
-        return j.lset(key, index, value);
+	Jedis j = getShard(key);
+	return j.lset(key, index, value);
     }
 
     public Long lrem(byte[] key, int count, byte[] value) {
-        Jedis j = getShard(key);
-        return j.lrem(key, count, value);
+	Jedis j = getShard(key);
+	return j.lrem(key, count, value);
     }
 
     public byte[] lpop(byte[] key) {
-        Jedis j = getShard(key);
-        return j.lpop(key);
+	Jedis j = getShard(key);
+	return j.lpop(key);
     }
 
     public byte[] rpop(byte[] key) {
-        Jedis j = getShard(key);
-        return j.rpop(key);
+	Jedis j = getShard(key);
+	return j.rpop(key);
     }
 
     public Long sadd(byte[] key, byte[]... members) {
-        Jedis j = getShard(key);
-        return j.sadd(key, members);
+	Jedis j = getShard(key);
+	return j.sadd(key, members);
     }
 
     public Set<byte[]> smembers(byte[] key) {
-        Jedis j = getShard(key);
-        return j.smembers(key);
+	Jedis j = getShard(key);
+	return j.smembers(key);
     }
 
     public Long srem(byte[] key, byte[]... members) {
-        Jedis j = getShard(key);
-        return j.srem(key, members);
+	Jedis j = getShard(key);
+	return j.srem(key, members);
     }
 
     public byte[] spop(byte[] key) {
-        Jedis j = getShard(key);
-        return j.spop(key);
+	Jedis j = getShard(key);
+	return j.spop(key);
     }
 
     public Long scard(byte[] key) {
-        Jedis j = getShard(key);
-        return j.scard(key);
+	Jedis j = getShard(key);
+	return j.scard(key);
     }
 
     public Boolean sismember(byte[] key, byte[] member) {
-        Jedis j = getShard(key);
-        return j.sismember(key, member);
+	Jedis j = getShard(key);
+	return j.sismember(key, member);
     }
 
     public byte[] srandmember(byte[] key) {
-        Jedis j = getShard(key);
-        return j.srandmember(key);
+	Jedis j = getShard(key);
+	return j.srandmember(key);
     }
 
     public Long zadd(byte[] key, double score, byte[] member) {
-        Jedis j = getShard(key);
-        return j.zadd(key, score, member);
-    }
-    
-    public Long zadd(byte[] key, Map<Double,byte[]> scoreMembers) {
-        Jedis j = getShard(key);
-        return j.zadd(key, scoreMembers);
+	Jedis j = getShard(key);
+	return j.zadd(key, score, member);
+    }
+
+    public Long zadd(byte[] key, Map<Double, byte[]> scoreMembers) {
+	Jedis j = getShard(key);
+	return j.zadd(key, scoreMembers);
     }
 
     public Set<byte[]> zrange(byte[] key, int start, int end) {
-        Jedis j = getShard(key);
-        return j.zrange(key, start, end);
+	Jedis j = getShard(key);
+	return j.zrange(key, start, end);
     }
 
     public Long zrem(byte[] key, byte[]... members) {
-        Jedis j = getShard(key);
-        return j.zrem(key, members);
+	Jedis j = getShard(key);
+	return j.zrem(key, members);
     }
 
     public Double zincrby(byte[] key, double score, byte[] member) {
-        Jedis j = getShard(key);
-        return j.zincrby(key, score, member);
+	Jedis j = getShard(key);
+	return j.zincrby(key, score, member);
     }
 
     public Long zrank(byte[] key, byte[] member) {
-        Jedis j = getShard(key);
-        return j.zrank(key, member);
+	Jedis j = getShard(key);
+	return j.zrank(key, member);
     }
 
     public Long zrevrank(byte[] key, byte[] member) {
-        Jedis j = getShard(key);
-        return j.zrevrank(key, member);
+	Jedis j = getShard(key);
+	return j.zrevrank(key, member);
     }
 
     public Set<byte[]> zrevrange(byte[] key, int start, int end) {
-        Jedis j = getShard(key);
-        return j.zrevrange(key, start, end);
+	Jedis j = getShard(key);
+	return j.zrevrange(key, start, end);
     }
 
     public Set<Tuple> zrangeWithScores(byte[] key, int start, int end) {
-        Jedis j = getShard(key);
-        return j.zrangeWithScores(key, start, end);
+	Jedis j = getShard(key);
+	return j.zrangeWithScores(key, start, end);
     }
 
     public Set<Tuple> zrevrangeWithScores(byte[] key, int start, int end) {
-        Jedis j = getShard(key);
-        return j.zrevrangeWithScores(key, start, end);
+	Jedis j = getShard(key);
+	return j.zrevrangeWithScores(key, start, end);
     }
 
     public Long zcard(byte[] key) {
-        Jedis j = getShard(key);
-        return j.zcard(key);
+	Jedis j = getShard(key);
+	return j.zcard(key);
     }
 
     public Double zscore(byte[] key, byte[] member) {
-        Jedis j = getShard(key);
-        return j.zscore(key, member);
+	Jedis j = getShard(key);
+	return j.zscore(key, member);
     }
 
     public List<byte[]> sort(byte[] key) {
-        Jedis j = getShard(key);
-        return j.sort(key);
+	Jedis j = getShard(key);
+	return j.sort(key);
     }
 
     public List<byte[]> sort(byte[] key, SortingParams sortingParameters) {
-        Jedis j = getShard(key);
-        return j.sort(key, sortingParameters);
+	Jedis j = getShard(key);
+	return j.sort(key, sortingParameters);
     }
 
     public Long zcount(byte[] key, double min, double max) {
-        Jedis j = getShard(key);
-        return j.zcount(key, min, max);
+	Jedis j = getShard(key);
+	return j.zcount(key, min, max);
     }
 
     public Set<byte[]> zrangeByScore(byte[] key, double min, double max) {
-        Jedis j = getShard(key);
-        return j.zrangeByScore(key, min, max);
+	Jedis j = getShard(key);
+	return j.zrangeByScore(key, min, max);
     }
 
     public Set<byte[]> zrangeByScore(byte[] key, double min, double max,
-            int offset, int count) {
-        Jedis j = getShard(key);
-        return j.zrangeByScore(key, min, max, offset, count);
+	    int offset, int count) {
+	Jedis j = getShard(key);
+	return j.zrangeByScore(key, min, max, offset, count);
     }
 
     public Set<Tuple> zrangeByScoreWithScores(byte[] key, double min, double max) {
-        Jedis j = getShard(key);
-        return j.zrangeByScoreWithScores(key, min, max);
+	Jedis j = getShard(key);
+	return j.zrangeByScoreWithScores(key, min, max);
     }
 
     public Set<Tuple> zrangeByScoreWithScores(byte[] key, double min,
-            double max, int offset, int count) {
-        Jedis j = getShard(key);
-        return j.zrangeByScoreWithScores(key, min, max, offset, count);
+	    double max, int offset, int count) {
+	Jedis j = getShard(key);
+	return j.zrangeByScoreWithScores(key, min, max, offset, count);
     }
 
     public Set<byte[]> zrevrangeByScore(byte[] key, double max, double min) {
-        Jedis j = getShard(key);
-        return j.zrevrangeByScore(key, max, min);
+	Jedis j = getShard(key);
+	return j.zrevrangeByScore(key, max, min);
     }
 
     public Set<byte[]> zrevrangeByScore(byte[] key, double max, double min,
-            int offset, int count) {
-        Jedis j = getShard(key);
-        return j.zrevrangeByScore(key, max, min, offset, count);
-    }
-
-    public Set<Tuple> zrevrangeByScoreWithScores(byte[] key, double max, double min) {
-        Jedis j = getShard(key);
-        return j.zrevrangeByScoreWithScores(key, max, min);
+	    int offset, int count) {
+	Jedis j = getShard(key);
+	return j.zrevrangeByScore(key, max, min, offset, count);
     }
 
     public Set<Tuple> zrevrangeByScoreWithScores(byte[] key, double max,
-            double min, int offset, int count) {
-        Jedis j = getShard(key);
-        return j.zrevrangeByScoreWithScores(key, max, min, offset, count);
+	    double min) {
+	Jedis j = getShard(key);
+	return j.zrevrangeByScoreWithScores(key, max, min);
+    }
+
+    public Set<Tuple> zrevrangeByScoreWithScores(byte[] key, double max,
+	    double min, int offset, int count) {
+	Jedis j = getShard(key);
+	return j.zrevrangeByScoreWithScores(key, max, min, offset, count);
     }
 
     public Long zremrangeByRank(byte[] key, int start, int end) {
-        Jedis j = getShard(key);
-        return j.zremrangeByRank(key, start, end);
+	Jedis j = getShard(key);
+	return j.zremrangeByRank(key, start, end);
     }
 
     public Long zremrangeByScore(byte[] key, double start, double end) {
-        Jedis j = getShard(key);
-        return j.zremrangeByScore(key, start, end);
+	Jedis j = getShard(key);
+	return j.zremrangeByScore(key, start, end);
     }
 
     public Long linsert(byte[] key, LIST_POSITION where, byte[] pivot,
-            byte[] value) {
-        Jedis j = getShard(key);
-        return j.linsert(key, where, pivot, value);
+	    byte[] value) {
+	Jedis j = getShard(key);
+	return j.linsert(key, where, pivot, value);
     }
 
     @Deprecated
     public List<Object> pipelined(ShardedJedisPipeline shardedJedisPipeline) {
-        shardedJedisPipeline.setShardedJedis(this);
-        shardedJedisPipeline.execute();
-        return shardedJedisPipeline.getResults();
+	shardedJedisPipeline.setShardedJedis(this);
+	shardedJedisPipeline.execute();
+	return shardedJedisPipeline.getResults();
     }
 
     public ShardedJedisPipeline pipelined() {
-        ShardedJedisPipeline pipeline = new ShardedJedisPipeline();
-        pipeline.setShardedJedis(this);
-        return pipeline;
+	ShardedJedisPipeline pipeline = new ShardedJedisPipeline();
+	pipeline.setShardedJedis(this);
+	return pipeline;
     }
 }